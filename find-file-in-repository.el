--- conflicted
+++ resolved
@@ -51,19 +51,10 @@
   (or (string-equal system-type "windows-nt")
       (string-equal system-type "ms-dos")))
 
-<<<<<<< HEAD
-(defvar format-str)
-
-(setq format-str
-    (if (system-is-windows)
-        "cd %s & %s"
-        "cd %s; %s"))
-=======
 (defvar ffir-format-str
   (if (ffir-system-is-windows)
       "cd %s & %s"
     "cd %s; %s"))
->>>>>>> e5784118
 
 (defun ffir-shell-command (command file-separator working-dir)
   "Executes 'command' and returns the list of printed files in
